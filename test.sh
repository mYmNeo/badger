#!/bin/bash

set -eo pipefail

go version

# Run `go list` BEFORE setting GOFLAGS so that the output is in the right
# format for grep.
# export packages because the test will run in a sub process.
export packages=$(go list ./... | grep "github.com/dgraph-io/badger/v2/")

if [[ ! -z "$TEAMCITY_VERSION" ]]; then
  export GOFLAGS="-json"
fi

function InstallJemalloc() {
  pushd .
  if [ ! -f /usr/local/lib/libjemalloc.a ]; then
		USER_ID=`id -u`
    	JEMALLOC_URL="https://github.com/jemalloc/jemalloc/releases/download/5.2.1/jemalloc-5.2.1.tar.bz2"

		mkdir -p /tmp/jemalloc-temp && cd /tmp/jemalloc-temp ;
		echo "Downloading jemalloc" ;
		curl -s -L ${JEMALLOC_URL} -o jemalloc.tar.bz2 ;
		tar xjf ./jemalloc.tar.bz2 ;
		cd jemalloc-5.2.1 ;
		./configure --with-jemalloc-prefix='je_' ;
		make ;
		if [ "$USER_ID" -eq "0" ]; then
			make install ;
		else
			echo "==== Need sudo access to install jemalloc" ;
			sudo make install ;
		fi
	fi
  popd
}

tags="-tags=jemalloc"

# Ensure that we can compile the binary.
pushd badger
go build -v $tags .
popd

# tags=""
InstallJemalloc

# Run the memory intensive tests first.
manual() {
  timeout="-timeout 2m"
  echo "==> Running package tests for $packages"
  set -e
  for pkg in $packages; do
    echo "===> Testing $pkg"
    go test $tags -timeout=25m -race $pkg -parallel 16
  done
  echo "==> DONE package tests"

  echo "==> Running manual tests"
  # Run the special Truncate test.
  rm -rf p
  set -e
  go test $tags $timeout -run='TestTruncateVlogNoClose$' --manual=true
  truncate --size=4096 p/000000.vlog
  go test $tags $timeout -run='TestTruncateVlogNoClose2$' --manual=true
  go test $tags $timeout -run='TestTruncateVlogNoClose3$' --manual=true
  rm -rf p

  # TODO(ibrahim): Let's make these tests have Manual prefix.
  # go test $tags -run='TestManual' --manual=true --parallel=2
  # TestWriteBatch
  # TestValueGCManaged
  # TestDropPrefix
  # TestDropAllManaged
  go test $tags $timeout -run='TestBigKeyValuePairs$' --manual=true
  go test $tags $timeout -run='TestPushValueLogLimit' --manual=true
  go test $tags $timeout -run='TestKeyCount' --manual=true
  go test $tags $timeout -run='TestIteratePrefix' --manual=true
  go test $tags $timeout -run='TestIterateParallel' --manual=true
  go test $tags $timeout -run='TestBigStream' --manual=true
  go test $tags $timeout -run='TestGoroutineLeak' --manual=true
  go test $tags $timeout -run='TestGetMore' --manual=true

  echo "==> DONE manual tests"
}

root() {
  # Run the normal tests.
  # go test -timeout=25m -v -race github.com/dgraph-io/badger/v2/...

  echo "==> Running root level tests."
  set -e
  go test $tags -timeout=25m . -v -race -parallel 16
  echo "==> DONE root level tests"
}

stream() {
<<<<<<< HEAD
  pushd badger
  baseDir=$(mktemp -d -p .)
  ./badger benchmark write -s --dir=$baseDir/test | tee $baseDir/log.txt
  ./badger stream --dir=$baseDir/test -o "$baseDir/test2" | tee --append $baseDir/log.txt
  count=$(cat "$baseDir/log.txt" | grep "at program end: 0 B" | wc -l)
  rm -rf $baseDir
  if [ $count -ne 2 ]; then
=======
  set -eo pipefail
  pushd badger
  baseDir=$(mktemp -d -p .)
  ./badger benchmark write -s --dir=$baseDir/test | tee $baseDir/log.txt
  ./badger benchmark read --dir=$baseDir/test --full-scan | tee --append $baseDir/log.txt
  ./badger benchmark read --dir=$baseDir/test -d=30s | tee --append $baseDir/log.txt
  ./badger stream --dir=$baseDir/test -o "$baseDir/test2" | tee --append $baseDir/log.txt
  count=$(cat "$baseDir/log.txt" | grep "at program end: 0 B" | wc -l)
  rm -rf $baseDir
  if [ $count -ne 4 ]; then
>>>>>>> bcfae610
    echo "LEAK detected in Badger stream."
    return 1
  fi
  echo "==> DONE stream test"
  return 0
}

export -f stream
export -f manual
export -f root

parallel --halt now,fail=1 --progress --line-buffer ::: stream manual root<|MERGE_RESOLUTION|>--- conflicted
+++ resolved
@@ -96,15 +96,6 @@
 }
 
 stream() {
-<<<<<<< HEAD
-  pushd badger
-  baseDir=$(mktemp -d -p .)
-  ./badger benchmark write -s --dir=$baseDir/test | tee $baseDir/log.txt
-  ./badger stream --dir=$baseDir/test -o "$baseDir/test2" | tee --append $baseDir/log.txt
-  count=$(cat "$baseDir/log.txt" | grep "at program end: 0 B" | wc -l)
-  rm -rf $baseDir
-  if [ $count -ne 2 ]; then
-=======
   set -eo pipefail
   pushd badger
   baseDir=$(mktemp -d -p .)
@@ -115,7 +106,6 @@
   count=$(cat "$baseDir/log.txt" | grep "at program end: 0 B" | wc -l)
   rm -rf $baseDir
   if [ $count -ne 4 ]; then
->>>>>>> bcfae610
     echo "LEAK detected in Badger stream."
     return 1
   fi
